#![cfg_attr(not(feature = "std"), no_std)]
//Exported dependencies.
#[macro_use]
pub extern crate bitcoin_hashes as hashes;

#[cfg(not(feature = "std"))]
extern crate alloc;

#[cfg(not(feature = "std"))]
extern crate core2;

mod mast;
#[cfg(test)]
mod mock;
pub mod primitive;
#[cfg(test)]
mod tests;
mod types;

use self::{
    mast::{try_to_bench32m, tweak_pubkey, Mast, XOnly},
    primitive::{Addr, Message, Script, Signature},
};
use frame_support::{dispatch::DispatchError, inherent::Vec};
use mast::{tagged_branch, ScriptMerkleNode};
pub use pallet::*;
use schnorrkel::{signing_context, PublicKey, Signature as SchnorrSignature};
use sp_core::sp_std::convert::TryFrom;

#[frame_support::pallet]
pub mod pallet {
    use super::*;
    use frame_support::{dispatch::DispatchResult, pallet_prelude::*};
    use frame_system::pallet_prelude::*;

    /// Configure the pallet by specifying the parameters and types on which it depends.
    #[pallet::config]
    pub trait Config: frame_system::Config {
        /// Because this pallet emits events, it depends on the runtime's definition of an event.
        type Event: From<Event<Self>> + IsType<<Self as frame_system::Config>::Event>;
    }
    #[pallet::pallet]
    #[pallet::generate_store(pub (super) trait Store)]
    pub struct Pallet<T>(_);

    #[pallet::storage]
    #[pallet::getter(fn addr_to_script)]
    pub type AddrToScript<T: Config> = StorageMap<_, Twox64Concat, Addr, Vec<Script>, ValueQuery>;

    #[pallet::event]
    #[pallet::metadata(T::AccountId = "AccountId")]
    #[pallet::generate_deposit(pub (super) fn deposit_event)]
    pub enum Event<T: Config> {
        /// Submit scripts to generate address. [addr]
        GenerateAddress(Vec<u8>),
        /// Verify threshold signature
        VerifySignature,
    }

    // Errors inform users that something went wrong.
    #[pallet::error]
    pub enum Error<T> {
        /// Address not exist
        AddrNotExist,
        /// Error format of scripts
        ScriptFormatError,
        /// Error from mast generate Merkle proof
        MastGenMerProofError,
        /// Error from mast generate address
        MastGenAddrError,
        /// The constructed MAST is incorrect.
        /// NOTE: General error, may need to be optimized
        BadMast,
        /// Signature verification failure
        InvalidSignature,
        /// XOnly Invalid length
        XOnlyInvalidLength,
    }

    #[pallet::call]
    impl<T: Config> Pallet<T> {
        /// Generate threshold signature address according to the script provided by the user.
        #[pallet::weight(10_000 + T::DbWeight::get().writes(1))]
        pub fn generate_address(origin: OriginFor<T>, scripts: Vec<Vec<u8>>) -> DispatchResult {
            ensure_signed(origin)?;
            let addr = Self::apply_generate_address(scripts)?;
            Self::deposit_event(Event::GenerateAddress(addr));
            Ok(())
        }

        #[pallet::weight(10_000 + T::DbWeight::get().reads(1))]
        pub fn verify_threshold_signature(
            origin: OriginFor<T>,
            addr: Vec<u8>,
            signature: Vec<u8>,
            script: Vec<u8>,
            message: Vec<u8>,
        ) -> DispatchResult {
            ensure_signed(origin)?;
            Self::apply_verify_threshold_signature(addr, signature, script, message)?;
            Self::deposit_event(Event::VerifySignature);
            Ok(())
        }
    }
}

impl<T: Config> Pallet<T> {
    fn apply_generate_address(scripts: Vec<Script>) -> Result<Addr, DispatchError> {
        let script_nodes = scripts
            .iter()
            .map(|script| XOnly::try_from(script.clone()))
            .collect::<Result<Vec<XOnly>, _>>()
            .map_err::<Error<T>, _>(Into::into)?;

        let mast = Mast::new(Vec::from(&script_nodes[1..]));
        let addr = mast
            .generate_address(&script_nodes[0])
            .map_err::<Error<T>, _>(Into::into)?;

        AddrToScript::<T>::insert(Vec::from(addr.clone()), scripts);
        Ok(Vec::from(addr))
    }

    pub fn apply_verify_threshold_signature(
        addr: Addr,
        signature: Signature,
        full_script: Script,
        message: Message,
    ) -> Result<bool, DispatchError> {
        // make sure the address has its corresponding scripts
        if !AddrToScript::<T>::contains_key(addr.clone()) {
            return Err(Error::<T>::AddrNotExist.into());
        }

        let scripts = AddrToScript::<T>::get(&addr);

        // convert script code into leaf nodes of MAST
        let script_nodes = scripts
            .iter()
            .map(|script| XOnly::try_from(script.clone()))
            .collect::<Result<Vec<XOnly>, _>>()
            .map_err::<Error<T>, _>(Into::into)?;

        // construct the MAST tree and skip the first one, which is actually the internal public key
        let mast = Mast::new(Vec::from(&script_nodes[1..]));
        let exec_script =
            XOnly::try_from(full_script.clone()).map_err::<Error<T>, _>(Into::into)?;
        // construct the merkel proof for the script to be executed
        let proof = mast
            .generate_merkle_proof(&exec_script)
            .map_err::<Error<T>, _>(Into::into)?;

        Self::verify_proof(addr, &proof, script_nodes)?;
        Self::verify_signature(signature, full_script, message)?;

        Ok(true)
    }

    /// To verify proof
    ///
    /// if the proof contains an executing script, the merkel root is calculated from here
    fn verify_proof(
        addr: Addr,
        proof: &[ScriptMerkleNode],
        scripts: Vec<XOnly>,
    ) -> Result<(), Error<T>> {
        // the currently executing script
        let mut exec_script_node = proof[0];
        // compute merkel root
        for node in proof.iter().skip(1) {
            exec_script_node = tagged_branch(exec_script_node, *node)?;
        }
<<<<<<< HEAD

        let tweaked = try_to_bench32m(&tweak_pubkey(&s[0], &exec_script)?)?;
=======
        let merkel_root = exec_script_node;
        // calculate the output address using the internal public key and the script root
        let tweaked = &tweak_pubkey(&scripts[0], &merkel_root);
        let output_address = try_to_bench32m(tweaked)?;

>>>>>>> 4ff1c007
        // ensure that the final computed public key is the same as
        // the public key of the address in the output
        if addr != Vec::from(output_address) {
            return Err(Error::<T>::MastGenMerProofError);
        }

        Ok(())
    }

    // To verify schnorr signature
    fn verify_signature(
        signature: Signature,
        script: Script,
        message: Message,
    ) -> Result<(), Error<T>> {
        let sig = SchnorrSignature::from_bytes(signature.as_slice())?;

        let agg_pubkey = PublicKey::from_bytes(&script)?;
        let ctx = signing_context(b"multi-sig");

        if agg_pubkey.verify(ctx.bytes(&message), &sig).is_err() {
            return Err(Error::<T>::InvalidSignature);
        }

        Ok(())
    }
}<|MERGE_RESOLUTION|>--- conflicted
+++ resolved
@@ -170,16 +170,11 @@
         for node in proof.iter().skip(1) {
             exec_script_node = tagged_branch(exec_script_node, *node)?;
         }
-<<<<<<< HEAD
-
-        let tweaked = try_to_bench32m(&tweak_pubkey(&s[0], &exec_script)?)?;
-=======
         let merkel_root = exec_script_node;
         // calculate the output address using the internal public key and the script root
-        let tweaked = &tweak_pubkey(&scripts[0], &merkel_root);
+        let tweaked = &tweak_pubkey(&scripts[0], &merkel_root)?;
         let output_address = try_to_bench32m(tweaked)?;
 
->>>>>>> 4ff1c007
         // ensure that the final computed public key is the same as
         // the public key of the address in the output
         if addr != Vec::from(output_address) {
